# RMM 0.13.0 (Date TBD)

## New Features

- PR #253 Add `frombytes` to convert `bytes`-like to `DeviceBuffer`
- PR #252 Add `__sizeof__` method to `DeviceBuffer`
- PR #258 Define pickling behavior for `DeviceBuffer`
- PR #261 Add `__bytes__` method to `DeviceBuffer`
- PR #262 Moved device memory resource files to `mr/device` directory
- PR #266 Drop `rmm.auto_device`
- PR #268 Add Cython/Python `copy_to_host` and `to_device`
- PR #272 Add `host_memory_resource`.
- PR #273 Moved device memory resource tests to `device/` directory.
- PR #274 Add `copy_from_host` method to `DeviceBuffer`
- PR #275 Add `copy_from_device` method to `DeviceBuffer`
- PR #283 Add random allocation benchmark.
- PR #287 Enabled CUDA CXX11 for unit tests.
- PR #292 Revamped RMM exceptions.

## Improvements

- PR #246 Type `DeviceBuffer` arguments to `__cinit__`
- PR #249 Use `DeviceBuffer` in `device_array`
- PR #255 Add standard header to all Cython files
- PR #256 Cast through `uintptr_t` to `cudaStream_t`
- PR #254 Use `const void*` in `DeviceBuffer.__cinit__`
- PR #257 Mark Cython-exposed C++ functions that raise
- PR #269 Doc sync behavior in `copy_ptr_to_host`
- PR #278 Allocate a `bytes` object to fill up with RMM log data
- PR #280 Drop allocation/deallocation of `offset`
- PR #282 `DeviceBuffer` use default constructor for size=0
- PR #296 Use CuPy's `UnownedMemory` for RMM-backed allocations
<<<<<<< HEAD
- PR #309 Sync default stream in `DeviceBuffer` constructor
=======
- PR #308 Fix typo in README
>>>>>>> 38a2be78

## Bug Fixes
- PR #298 Remove RMM_CUDA_TRY from cuda_event_timer destructor
- PR #299 Fix assert condition blocking debug builds
- PR #300 Fix host mr_tests compile error


# RMM 0.12.0 (Date TBD)

## New Features

- PR #218 Add `_DevicePointer`
- PR #219 Add method to copy `device_buffer` back to host memory
- PR #222 Expose free and total memory in Python interface
- PR #235 Allow construction of `DeviceBuffer` with a `stream`

## Improvements

- PR #214 Add codeowners
- PR #226 Add some tests of the Python `DeviceBuffer`
- PR #233 Reuse the same `CUDA_HOME` logic from cuDF
- PR #234 Add missing `size_t` in `DeviceBuffer`
- PR #239 Cleanup `DeviceBuffer`'s `__cinit__`
- PR #242 Special case 0-size `DeviceBuffer` in `tobytes`
- PR #244 Explicitly force `DeviceBuffer.size` to an `int`
- PR #247 Simplify casting in `tobytes` and other cleanup

## Bug Fixes

- PR #215 Catch polymorphic exceptions by reference instead of by value
- PR #221 Fix segfault calling rmmGetInfo when uninitialized
- PR #225 Avoid invoking Python operations in c_free
- PR #230 Fix duplicate symbol issues with `copy_to_host`
- PR #232 Move `copy_to_host` doc back to header file


# RMM 0.11.0 (11 Dec 2019)

## New Features

- PR #106 Added multi-GPU initialization
- PR #167 Added value setter to `device_scalar`
- PR #163 Add Cython bindings to `device_buffer`
- PR #177 Add `__cuda_array_interface__` to `DeviceBuffer`
- PR #198 Add `rmm.rmm_cupy_allocator()`

## Improvements

- PR #161 Use `std::atexit` to finalize RMM after Python interpreter shutdown
- PR #165 Align memory resource allocation sizes to 8-byte
- PR #171 Change public API of RMM to only expose `reinitialize(...)`
- PR #175 Drop `cython` from run requirements
- PR #169 Explicit stream argument for device_buffer methods
- PR #186 Add nbytes and len to DeviceBuffer
- PR #188 Require kwargs in `DeviceBuffer`'s constructor
- PR #194 Drop unused imports from `device_buffer.pyx`
- PR #196 Remove unused CUDA conda labels
- PR #200 Simplify DeviceBuffer methods

## Bug Fixes

- PR #174 Make `device_buffer` default ctor explicit to work around type_dispatcher issue in libcudf.
- PR #170 Always build librmm and rmm, but conditionally upload based on CUDA / Python version
- PR #182 Prefix `DeviceBuffer`'s C functions
- PR #189 Drop `__reduce__` from `DeviceBuffer`
- PR #193 Remove thrown exception from `rmm_allocator::deallocate`
- PR #224 Slice the CSV log before converting to bytes


# RMM 0.10.0 (16 Oct 2019)

## New Features

- PR #99 Added `device_buffer` class
- PR #133 Added `device_scalar` class

## Improvements

- PR #123 Remove driver install from ci scripts
- PR #131 Use YYMMDD tag in nightly build
- PR #137 Replace CFFI python bindings with Cython
- PR #127 Use Memory Resource classes for allocations

## Bug Fixes

- PR #107 Fix local build generated file ownerships
- PR #110 Fix Skip Test Functionality
- PR #125 Fixed order of private variables in LogIt
- PR #139 Expose `_make_finalizer` python API needed by cuDF
- PR #142 Fix ignored exceptions in Cython
- PR #146 Fix rmmFinalize() not freeing memory pools
- PR #149 Force finalization of RMM objects before RMM is finalized (Python)
- PR #154 Set ptr to 0 on rmm::alloc error
- PR #157 Check if initialized before freeing for Numba finalizer and use `weakref` instead of `atexit`


# RMM 0.9.0 (21 Aug 2019)

## New Features

- PR #96 Added `device_memory_resource` for beginning of overhaul of RMM design
- PR #103 Add and use unified build script

## Improvements

- PR #111 Streamline CUDA_REL environment variable
- PR #113 Handle ucp.BufferRegion objects in auto_device

## Bug Fixes

   ...


# RMM 0.8.0 (27 June 2019)

## New Features

- PR #95 Add skip test functionality to build.sh

## Improvements

   ...

## Bug Fixes

- PR #92 Update docs version


# RMM 0.7.0 (10 May 2019)

## New Features

- PR #67 Add random_allocate microbenchmark in tests/performance
- PR #70 Create conda environments and conda recipes
- PR #77 Add local build script to mimic gpuCI
- PR #80 Add build script for docs

## Improvements

- PR #76 Add cudatoolkit conda dependency
- PR #84 Use latest release version in update-version CI script
- PR #90 Avoid using c++14 auto return type for thrust_rmm_allocator.h

## Bug Fixes

- PR #68 Fix signed/unsigned mismatch in random_allocate benchmark
- PR #74 Fix rmm conda recipe librmm version pinning
- PR #72 Remove unnecessary _BSD_SOURCE define in random_allocate.cpp


# RMM 0.6.0 (18 Mar 2019)

## New Features

- PR #43 Add gpuCI build & test scripts
- PR #44 Added API to query whether RMM is initialized and with what options.
- PR #60 Default to CXX11_ABI=ON

## Improvements

## Bug Fixes

- PR #58 Eliminate unreliable check for change in available memory in test
- PR #49 Fix pep8 style errors detected by flake8


# RMM 0.5.0 (28 Jan 2019)

## New Features

- PR #2 Added CUDA Managed Memory allocation mode

## Improvements

- PR #12 Enable building RMM as a submodule
- PR #13 CMake: Added CXX11ABI option and removed Travis references
- PR #16 CMake: Added PARALLEL_LEVEL environment variable handling for GTest build parallelism (matches cuDF)
- PR #17 Update README with v0.5 changes including Managed Memory support

## Bug Fixes

- PR #10 Change cnmem submodule URL to use https
- PR #15 Temporarily disable hanging AllocateTB test for managed memory
- PR #28 Fix invalid reference to local stack variable in `rmm::exec_policy`


# RMM 0.4.0 (20 Dec 2018)

## New Features

- PR #1 Spun off RMM from cuDF into its own repository.

## Improvements

- CUDF PR #472 RMM: Created centralized rmm::device_vector alias and rmm::exec_policy
- CUDF PR #465 Added templated C++ API for RMM to avoid explicit cast to `void**`

## Bug Fixes


RMM was initially implemented as part of cuDF, so we include the relevant changelog history below.

# cuDF 0.3.0 (23 Nov 2018)

## New Features

- PR #336 CSV Reader string support

## Improvements

- CUDF PR #333 Add Rapids Memory Manager documentation
- CUDF PR #321 Rapids Memory Manager adds file/line location logging and convenience macros

## Bug Fixes


# cuDF 0.2.0 and cuDF 0.1.0

These were initial releases of cuDF based on previously separate pyGDF and libGDF libraries. RMM was initially implemented as part of libGDF.<|MERGE_RESOLUTION|>--- conflicted
+++ resolved
@@ -30,11 +30,8 @@
 - PR #280 Drop allocation/deallocation of `offset`
 - PR #282 `DeviceBuffer` use default constructor for size=0
 - PR #296 Use CuPy's `UnownedMemory` for RMM-backed allocations
-<<<<<<< HEAD
 - PR #309 Sync default stream in `DeviceBuffer` constructor
-=======
 - PR #308 Fix typo in README
->>>>>>> 38a2be78
 
 ## Bug Fixes
 - PR #298 Remove RMM_CUDA_TRY from cuda_event_timer destructor
