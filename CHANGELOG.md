--- conflicted
+++ resolved
@@ -32,11 +32,8 @@
 - PR #296 Use CuPy's `UnownedMemory` for RMM-backed allocations
 
 ## Bug Fixes
-<<<<<<< HEAD
+- PR #298 Remove RMM_CUDA_TRY from cuda_event_timer destructor
 - PR #299 Fix assert condition blocking debug builds
-=======
-- PR #298 Remove RMM_CUDA_TRY from cuda_event_timer destructor
->>>>>>> ed3efec9
 
 
 # RMM 0.12.0 (Date TBD)
