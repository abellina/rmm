# RMM 0.13.0 (Date TBD)

## New Features

- PR #252 Add `__sizeof__` method to `DeviceBuffer`

## Improvements

- PR #246 Type `DeviceBuffer` arguments to `__cinit__`
- PR #249 Use `DeviceBuffer` in `device_array`
<<<<<<< HEAD
- PR #256 Cast through `uintptr_t` to `cudaStream_t`
=======
- PR #254 Use `const void*` in `DeviceBuffer.__cinit__`
>>>>>>> f9ab9900

## Bug Fixes


# RMM 0.12.0 (Date TBD)

## New Features

- PR #218 Add `_DevicePointer`
- PR #219 Add method to copy `device_buffer` back to host memory
- PR #222 Expose free and total memory in Python interface
- PR #235 Allow construction of `DeviceBuffer` with a `stream`

## Improvements

- PR #214 Add codeowners
- PR #226 Add some tests of the Python `DeviceBuffer`
- PR #233 Reuse the same `CUDA_HOME` logic from cuDF
- PR #234 Add missing `size_t` in `DeviceBuffer`
- PR #239 Cleanup `DeviceBuffer`'s `__cinit__`
- PR #242 Special case 0-size `DeviceBuffer` in `tobytes`
- PR #244 Explicitly force `DeviceBuffer.size` to an `int`
- PR #247 Simplify casting in `tobytes` and other cleanup

## Bug Fixes

- PR #215 Catch polymorphic exceptions by reference instead of by value
- PR #221 Fix segfault calling rmmGetInfo when uninitialized
- PR #225 Avoid invoking Python operations in c_free
- PR #230 Fix duplicate symbol issues with `copy_to_host`
- PR #232 Move `copy_to_host` doc back to header file


# RMM 0.11.0 (11 Dec 2019)

## New Features

- PR #106 Added multi-GPU initialization
- PR #167 Added value setter to `device_scalar`
- PR #163 Add Cython bindings to `device_buffer`
- PR #177 Add `__cuda_array_interface__` to `DeviceBuffer`
- PR #198 Add `rmm.rmm_cupy_allocator()`

## Improvements

- PR #161 Use `std::atexit` to finalize RMM after Python interpreter shutdown
- PR #165 Align memory resource allocation sizes to 8-byte
- PR #171 Change public API of RMM to only expose `reinitialize(...)`
- PR #175 Drop `cython` from run requirements
- PR #169 Explicit stream argument for device_buffer methods
- PR #186 Add nbytes and len to DeviceBuffer
- PR #188 Require kwargs in `DeviceBuffer`'s constructor
- PR #194 Drop unused imports from `device_buffer.pyx`
- PR #196 Remove unused CUDA conda labels
- PR #200 Simplify DeviceBuffer methods

## Bug Fixes

- PR #174 Make `device_buffer` default ctor explicit to work around type_dispatcher issue in libcudf.
- PR #170 Always build librmm and rmm, but conditionally upload based on CUDA / Python version
- PR #182 Prefix `DeviceBuffer`'s C functions
- PR #189 Drop `__reduce__` from `DeviceBuffer`
- PR #193 Remove thrown exception from `rmm_allocator::deallocate`
- PR #224 Slice the CSV log before converting to bytes


# RMM 0.10.0 (16 Oct 2019)

## New Features

- PR #99 Added `device_buffer` class
- PR #133 Added `device_scalar` class

## Improvements

- PR #123 Remove driver install from ci scripts
- PR #131 Use YYMMDD tag in nightly build
- PR #137 Replace CFFI python bindings with Cython
- PR #127 Use Memory Resource classes for allocations

## Bug Fixes

- PR #107 Fix local build generated file ownerships
- PR #110 Fix Skip Test Functionality
- PR #125 Fixed order of private variables in LogIt
- PR #139 Expose `_make_finalizer` python API needed by cuDF
- PR #142 Fix ignored exceptions in Cython
- PR #146 Fix rmmFinalize() not freeing memory pools
- PR #149 Force finalization of RMM objects before RMM is finalized (Python)
- PR #154 Set ptr to 0 on rmm::alloc error
- PR #157 Check if initialized before freeing for Numba finalizer and use `weakref` instead of `atexit`


# RMM 0.9.0 (21 Aug 2019)

## New Features

- PR #96 Added `device_memory_resource` for beginning of overhaul of RMM design
- PR #103 Add and use unified build script

## Improvements

- PR #111 Streamline CUDA_REL environment variable
- PR #113 Handle ucp.BufferRegion objects in auto_device

## Bug Fixes

   ...


# RMM 0.8.0 (27 June 2019)

## New Features

- PR #95 Add skip test functionality to build.sh

## Improvements

   ...

## Bug Fixes

- PR #92 Update docs version


# RMM 0.7.0 (10 May 2019)

## New Features

- PR #67 Add random_allocate microbenchmark in tests/performance
- PR #70 Create conda environments and conda recipes
- PR #77 Add local build script to mimic gpuCI
- PR #80 Add build script for docs

## Improvements

- PR #76 Add cudatoolkit conda dependency
- PR #84 Use latest release version in update-version CI script
- PR #90 Avoid using c++14 auto return type for thrust_rmm_allocator.h

## Bug Fixes

- PR #68 Fix signed/unsigned mismatch in random_allocate benchmark
- PR #74 Fix rmm conda recipe librmm version pinning
- PR #72 Remove unnecessary _BSD_SOURCE define in random_allocate.cpp


# RMM 0.6.0 (18 Mar 2019)

## New Features

- PR #43 Add gpuCI build & test scripts
- PR #44 Added API to query whether RMM is initialized and with what options.
- PR #60 Default to CXX11_ABI=ON

## Improvements

## Bug Fixes

- PR #58 Eliminate unreliable check for change in available memory in test
- PR #49 Fix pep8 style errors detected by flake8


# RMM 0.5.0 (28 Jan 2019)

## New Features

- PR #2 Added CUDA Managed Memory allocation mode

## Improvements

- PR #12 Enable building RMM as a submodule
- PR #13 CMake: Added CXX11ABI option and removed Travis references
- PR #16 CMake: Added PARALLEL_LEVEL environment variable handling for GTest build parallelism (matches cuDF)
- PR #17 Update README with v0.5 changes including Managed Memory support

## Bug Fixes

- PR #10 Change cnmem submodule URL to use https
- PR #15 Temporarily disable hanging AllocateTB test for managed memory
- PR #28 Fix invalid reference to local stack variable in `rmm::exec_policy`


# RMM 0.4.0 (20 Dec 2018)

## New Features

- PR #1 Spun off RMM from cuDF into its own repository.

## Improvements

- CUDF PR #472 RMM: Created centralized rmm::device_vector alias and rmm::exec_policy
- CUDF PR #465 Added templated C++ API for RMM to avoid explicit cast to `void**`

## Bug Fixes


RMM was initially implemented as part of cuDF, so we include the relevant changelog history below.

# cuDF 0.3.0 (23 Nov 2018)

## New Features

- PR #336 CSV Reader string support

## Improvements

- CUDF PR #333 Add Rapids Memory Manager documentation
- CUDF PR #321 Rapids Memory Manager adds file/line location logging and convenience macros

## Bug Fixes


# cuDF 0.2.0 and cuDF 0.1.0

These were initial releases of cuDF based on previously separate pyGDF and libGDF libraries. RMM was initially implemented as part of libGDF.<|MERGE_RESOLUTION|>--- conflicted
+++ resolved
@@ -8,11 +8,8 @@
 
 - PR #246 Type `DeviceBuffer` arguments to `__cinit__`
 - PR #249 Use `DeviceBuffer` in `device_array`
-<<<<<<< HEAD
 - PR #256 Cast through `uintptr_t` to `cudaStream_t`
-=======
 - PR #254 Use `const void*` in `DeviceBuffer.__cinit__`
->>>>>>> f9ab9900
 
 ## Bug Fixes
 
