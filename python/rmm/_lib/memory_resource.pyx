# Copyright (c) 2020, NVIDIA CORPORATION.
import os
import warnings
from collections import defaultdict

from libc.stdint cimport int8_t
from libcpp cimport bool
from libcpp.cast cimport dynamic_cast
from libcpp.memory cimport make_shared, make_unique, shared_ptr, unique_ptr
from libcpp.string cimport string

from rmm._lib.lib cimport cudaGetDevice, cudaSetDevice, cudaSuccess

from rmm._cuda.gpu import (
    CUDARuntimeError,
    get_current_device,
    set_current_device,
    cudaError,
)


cdef class CudaMemoryResource(MemoryResource):
    def __cinit__(self, device=None):
        if device is None:
            self.c_obj.reset(
                new cuda_memory_resource_wrapper()
            )
        else:
            self.c_obj.reset(
                new default_memory_resource_wrapper(device)
            )

    def __init__(self, device=None):
        """
        Memory resource that uses cudaMalloc/Free for allocation/deallocation
        """
        pass


cdef class ManagedMemoryResource(MemoryResource):
    def __cinit__(self):
        self.c_obj.reset(
            new managed_memory_resource_wrapper()
        )

    def __init__(self):
        """
        Memory resource that uses cudaMallocManaged/Free for
        allocation/deallocation.
        """
        pass


cdef class PoolMemoryResource(MemoryResource):

    def __cinit__(
            self,
            MemoryResource upstream,
            size_t initial_pool_size=~0,
            size_t maximum_pool_size=~0
    ):
        self.c_obj.reset(
            new pool_memory_resource_wrapper(
                upstream.c_obj,
                initial_pool_size,
                maximum_pool_size
            )
        )

    def __init__(
            self,
            MemoryResource upstream,
            size_t initial_pool_size=~0,
            size_t maximum_pool_size=~0
    ):
        """
        Coalescing best-fit suballocator which uses a pool of memory allocated
        from an upstream memory resource.

        Parameters
        ----------
        upstream : MemoryResource
            The MemoryResource from which to allocate blocks for the pool.
        initial_pool_size : int,optional
            Initial pool size in bytes. By default, an implementation defined
            pool size is used.
        maximum_pool_size : int, optional
            Maximum size in bytes, that the pool can grow to.
        """
        pass


cdef class FixedSizeMemoryResource(MemoryResource):
    def __cinit__(
            self,
            MemoryResource upstream,
            size_t block_size=1<<20,
            size_t blocks_to_preallocate=128
    ):
        self.c_obj.reset(
            new fixed_size_memory_resource_wrapper(
                upstream.c_obj,
                block_size,
                blocks_to_preallocate
            )
        )

    def __init__(
            self,
            MemoryResource upstream,
            size_t block_size=1<<20,
            size_t blocks_to_preallocate=128
    ):
        """
        Memory resource which allocates memory blocks of a single fixed size.

        Parameters
        ----------
        upstream : MemoryResource
            The MemoryResource from which to allocate blocks for the pool.
        block_size : int, optional
            The size of blocks to allocate (default is 1MiB).
        blocks_to_preallocate : int, optional
            The number of blocks to allocate to initialize the pool.

        Notes
        -----
        Supports only allocations of size smaller than the configured
        block_size.
        """
        pass


cdef class BinningMemoryResource(MemoryResource):
    def __cinit__(
        self,
        MemoryResource upstream_mr,
        int8_t min_size_exponent=-1,
        int8_t max_size_exponent=-1,
    ):
        if (min_size_exponent == -1 or max_size_exponent == -1):
            self.c_obj.reset(
                new binning_memory_resource_wrapper(
                    upstream_mr.c_obj
                )
            )
        else:
            self.c_obj.reset(
                new binning_memory_resource_wrapper(
                    upstream_mr.c_obj,
                    min_size_exponent,
                    max_size_exponent
                )
            )

    def __init__(
        self,
        MemoryResource upstream_mr,
        int8_t min_size_exponent=-1,
        int8_t max_size_exponent=-1,
    ):
        """
        Allocates memory from a set of specified "bin" sizes based on a
        specified allocation size.

        If min_size_exponent and max_size_exponent are specified, initializes
        with one or more FixedSizeMemoryResource bins in the range
        [2^min_size_exponent, 2^max_size_exponent].

        Call add_bin to add additional bin allocators.

        Parameters
        ----------
        upstream_mr : MemoryResource
            The memory resource to use for allocations larger than any of the
            bins
        min_size_exponent : size_t
            The base-2 exponent of the minimum size FixedSizeMemoryResource
            bin to create.
        max_size_exponent : size_t
            The base-2 exponent of the maximum size FixedSizeMemoryResource
            bin to create.
        """
        pass

    cpdef add_bin(
        self,
        size_t allocation_size,
        object bin_resource=None
    ):
        """
        Adds a bin of the specified maximum allocation size to this memory
        resource. If specified, uses bin_resource for allocation for this bin.
        If not specified, creates and uses a FixedSizeMemoryResource for
        allocation for this bin.

        Allocations smaller than allocation_size and larger than the next
        smaller bin size will use this fixed-size memory resource.

        Parameters
        ----------
        allocation_size : size_t
            The maximum allocation size in bytes for the created bin
        bin_resource : MemoryResource
            The resource to use for this bin (optional)
        """
        cdef MemoryResource _bin_resource

        if bin_resource is None:
            (<binning_memory_resource_wrapper*>(self.c_obj.get()))[0].add_bin(
                allocation_size
            )
        else:
            # Coerce Python object `bin_resource` to C object `_bin_resource`
            _bin_resource = bin_resource

            (<binning_memory_resource_wrapper*>(self.c_obj.get()))[0].add_bin(
                allocation_size,
                _bin_resource.c_obj
            )


def _append_id(filename, id):
    """
    Append ".dev<ID>" onto a filename before the extension

    Example: _append_id("hello.txt", 1) returns "hello.dev1.txt"

    Parameters
    ----------
    filename : string
        The filename, possibly with extension
    id : int
        The ID to append
    """
    name, ext = os.path.splitext(filename)
    return f"{name}.dev{id}{ext}"


cdef class LoggingResourceAdaptor(MemoryResource):
    def __cinit__(self, MemoryResource upstream, object log_file_name=None):
        if log_file_name is None:
            log_file_name = os.getenv("RMM_LOG_FILE")
            if not log_file_name:
                raise TypeError(
                    "RMM log file must be specified either using "
                    "log_file_name= argument or RMM_LOG_FILE "
                    "environment variable"
                )
        # Append the device ID before the file extension
        log_file_name = _append_id(
            log_file_name.decode(), get_current_device()
        )

        _log_file_name = log_file_name

        self.c_obj.reset(
            new logging_resource_adaptor_wrapper(
                upstream.c_obj,
                log_file_name.encode()
            )
        )

    def __init__(self, MemoryResource upstream, object log_file_name=None):
        """
        Memory resource that logs information about allocations/deallocations
        performed by an upstream memory resource.

        Parameters
        ----------
        upstream : MemoryResource
            The upstream memory resource.
        log_file_name : str
            Path to the file to which logs are written.
        """
        pass

    cpdef flush(self):
        (<logging_resource_adaptor_wrapper*>(self.c_obj.get()))[0].flush()

    cpdef get_file_name(self):
        return self._log_file_name


class KeyInitializedDefaultDict(defaultdict):
    """
    This class subclasses ``defaultdict`` in order to pass the key to the
    ``default_factory`` function supplied during the instantiation of the
    class instance.
    """
    def __missing__(self, key):
        if self.default_factory is None:
            raise KeyError(key)
        else:
            ret = self.default_factory(key)
            self[key] = ret
            return ret


# Global per-device memory resources; dict of int:MemoryResource
cdef _per_device_mrs = KeyInitializedDefaultDict(CudaMemoryResource)


cpdef void _initialize(
    bool pool_allocator=False,
    bool managed_memory=False,
    object initial_pool_size=None,
    object devices=0,
    bool logging=False,
    object log_file_name=None,
) except *:
    """
    Initializes RMM library using the options passed
    """
    if managed_memory:
        upstream = ManagedMemoryResource
    else:
        upstream = CudaMemoryResource

    if pool_allocator:
        typ = PoolMemoryResource
        if initial_pool_size is None:
            args = (upstream(),)
        else:
            args = (upstream(), initial_pool_size)

    else:
        typ = upstream
        args = ()

    cdef MemoryResource mr
    cdef int original_device

    # Save the current device so we can reset it
    try:
<<<<<<< HEAD
        if cuda_initialization:
            original_device = get_current_device()
    except CUDARuntimeError as e:
        if e.status == cudaError.cudaErrorNoDevice:
            warnings.warn(e.msg)
        else:
            raise e
=======
        original_device = get_current_device()
    except RuntimeError:
        warnings.warn("No CUDA Device Found", ResourceWarning)
>>>>>>> 9b10158a
    else:
        # reset any previously specified per device resources
        global _per_device_mrs
        _per_device_mrs.clear()

        if devices is None:
            devices = [0]
        elif isinstance(devices, int):
            devices = [devices]

        # create a memory resource per specified device
        for device in devices:
            set_current_device(device)

            if logging:
                mr = LoggingResourceAdaptor(typ(*args), log_file_name.encode())
            else:
                mr = typ(*args)

            _set_per_device_resource(device, mr)

        # reset CUDA device to original
        set_current_device(original_device)


cpdef get_per_device_resource(int device):
    """
    Get the default memory resource for the specified device.

    If the returned memory resource is used when a different device is the
    active CUDA device, behavior is undefined.

    Parameters
    ----------
    device : int
        The ID of the device for which to get the memory resource.
    """
    global _per_device_mrs
    return _per_device_mrs[device]


cpdef _set_per_device_resource(int device, MemoryResource mr):
    """
    Set the default memory resource for the specified device.

    Parameters
    ----------
    device : int
        The ID of the device for which to get the memory resource.
    mr : MemoryResource
        The memory resource to set.  Must have been created while device was
        the active CUDA device.
    """
    global _per_device_mrs
    _per_device_mrs[device] = mr
    _mr = mr  # coerce Python object to C object
    set_per_device_resource(device, _mr.c_obj)


cpdef set_current_device_resource(MemoryResource mr):
    """
    Set the default memory resource for the current device.

    Parameters
    ----------
    mr : MemoryResource
        The memory resource to set. Must have been created while the current
        device is the active CUDA device.
    """
    _set_per_device_resource(get_current_device(), mr)


cpdef get_per_device_resource_type(int device):
    """
    Get the memory resource type used for RMM device allocations on the
    specified device.

    Parameters
    ----------
    device : int
        The device ID
    """
    return type(get_per_device_resource(device))


cpdef get_current_device_resource():
    """
    Get the memory resource used for RMM device allocations on the current
    device.

    If the returned memory resource is used when a different device is the
    active CUDA device, behavior is undefined.
    """
    return get_per_device_resource(get_current_device())


cpdef get_current_device_resource_type():
    """
    Get the memory resource type used for RMM device allocations on the
    current device.
    """
    return type(get_current_device_resource())


cpdef is_initialized():
    """
    Check whether RMM is initialized
    """
    global _per_device_mrs
    cdef MemoryResource each_mr
    return all(
        [each_mr.c_obj.get() is not NULL
            for each_mr in _per_device_mrs.values()]
    )


cpdef _flush_logs():
    """
    Flush the logs of all currently initialized LoggingResourceAdaptor
    memory resources
    """
    global _per_device_mrs
    cdef MemoryResource each_mr
    for each_mr in _per_device_mrs.values():
        if isinstance(each_mr, LoggingResourceAdaptor):
            each_mr.flush()<|MERGE_RESOLUTION|>--- conflicted
+++ resolved
@@ -333,7 +333,6 @@
 
     # Save the current device so we can reset it
     try:
-<<<<<<< HEAD
         if cuda_initialization:
             original_device = get_current_device()
     except CUDARuntimeError as e:
@@ -341,11 +340,6 @@
             warnings.warn(e.msg)
         else:
             raise e
-=======
-        original_device = get_current_device()
-    except RuntimeError:
-        warnings.warn("No CUDA Device Found", ResourceWarning)
->>>>>>> 9b10158a
     else:
         # reset any previously specified per device resources
         global _per_device_mrs
