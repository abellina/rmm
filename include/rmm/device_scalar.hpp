--- conflicted
+++ resolved
@@ -51,10 +51,10 @@
   }
 
   /**---------------------------------------------------------------------------*
-   * @brief Copies the value from device to host synchronously and returns the
+   * @brief Copies the value from device to host, synchronizes, and returns the
    * value.
    *
-   * @return T The value of the scalar
+   * @return T The value of the scalar after synchronizing the stream
    * @param stream CUDA stream on which to perform the copy
    *---------------------------------------------------------------------------**/
   T value(cudaStream_t stream = 0) const {
@@ -64,7 +64,7 @@
   }
 
   /**---------------------------------------------------------------------------*
-   * @brief Copies the value from host to device synchronously.
+   * @brief Copies the value from host to device and synchronizes the stream.
    *
    * @param host_value The host value which will be copied to device
    * @param stream CUDA stream on which to perform the copy
@@ -93,16 +93,10 @@
  private:
   rmm::device_buffer buff{sizeof(T)};
 
-<<<<<<< HEAD
   inline void _memcpy(void *dst, const void *src, size_t count,
                       cudaStream_t stream) const{
     auto status = cudaMemcpyAsync(dst, src, count, cudaMemcpyDefault, stream);
 
-=======
-  inline void _memcpy(void *dst, const void *src, cudaStream_t stream) const {
-    auto status = cudaMemcpyAsync(dst, src, sizeof(T), cudaMemcpyDefault,
-                                  stream);
->>>>>>> 53ebb7ed
     if (cudaSuccess != status) {
       throw std::runtime_error{"Device memcpy failed."};
     }
