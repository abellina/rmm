# RMM 0.13.0 (Date TBD)

## New Features

- PR #253 Add `frombytes` to convert `bytes`-like to `DeviceBuffer`
- PR #252 Add `__sizeof__` method to `DeviceBuffer`
- PR #258 Define pickling behavior for `DeviceBuffer`
- PR #261 Add `__bytes__` method to `DeviceBuffer`
- PR #262 Moved device memory resource files to `mr/device` directory
- PR #266 Drop `rmm.auto_device`
- PR #268 Add Cython/Python `copy_to_host` and `to_device`
- PR #272 Add `host_memory_resource`.
- PR #273 Moved device memory resource tests to `device/` directory.
- PR #274 Add `copy_from_host` method to `DeviceBuffer`
- PR #275 Add `copy_from_device` method to `DeviceBuffer`
- PR #283 Add random allocation benchmark.
- PR #287 Enabled CUDA CXX11 for unit tests.
- PR #292 Revamped RMM exceptions.
<<<<<<< HEAD
- PR #314 New suballocator memory_resources.
- PR #319 Add thread_safe_resource_adaptor class.
=======
- PR #297 Use spdlog to implement `logging_resource_adaptor`
>>>>>>> 6d84eeb9

## Improvements

- PR #246 Type `DeviceBuffer` arguments to `__cinit__`
- PR #249 Use `DeviceBuffer` in `device_array`
- PR #255 Add standard header to all Cython files
- PR #256 Cast through `uintptr_t` to `cudaStream_t`
- PR #254 Use `const void*` in `DeviceBuffer.__cinit__`
- PR #257 Mark Cython-exposed C++ functions that raise
- PR #269 Doc sync behavior in `copy_ptr_to_host`
- PR #278 Allocate a `bytes` object to fill up with RMM log data
- PR #280 Drop allocation/deallocation of `offset`
- PR #282 `DeviceBuffer` use default constructor for size=0
- PR #296 Use CuPy's `UnownedMemory` for RMM-backed allocations
- PR #310 Improve `device_buffer` allocation logic.
- PR #309 Sync default stream in `DeviceBuffer` constructor
- PR #308 Fix typo in README

## Bug Fixes
- PR #298 Remove RMM_CUDA_TRY from cuda_event_timer destructor
- PR #299 Fix assert condition blocking debug builds
- PR #300 Fix host mr_tests compile error
- PR #312 Fix libcudf compilation errors due to explicit defaulted device_buffer constructor.


# RMM 0.12.0 (04 Feb 2020)

## New Features

- PR #218 Add `_DevicePointer`
- PR #219 Add method to copy `device_buffer` back to host memory
- PR #222 Expose free and total memory in Python interface
- PR #235 Allow construction of `DeviceBuffer` with a `stream`

## Improvements

- PR #214 Add codeowners
- PR #226 Add some tests of the Python `DeviceBuffer`
- PR #233 Reuse the same `CUDA_HOME` logic from cuDF
- PR #234 Add missing `size_t` in `DeviceBuffer`
- PR #239 Cleanup `DeviceBuffer`'s `__cinit__`
- PR #242 Special case 0-size `DeviceBuffer` in `tobytes`
- PR #244 Explicitly force `DeviceBuffer.size` to an `int`
- PR #247 Simplify casting in `tobytes` and other cleanup

## Bug Fixes

- PR #215 Catch polymorphic exceptions by reference instead of by value
- PR #221 Fix segfault calling rmmGetInfo when uninitialized
- PR #225 Avoid invoking Python operations in c_free
- PR #230 Fix duplicate symbol issues with `copy_to_host`
- PR #232 Move `copy_to_host` doc back to header file


# RMM 0.11.0 (11 Dec 2019)

## New Features

- PR #106 Added multi-GPU initialization
- PR #167 Added value setter to `device_scalar`
- PR #163 Add Cython bindings to `device_buffer`
- PR #177 Add `__cuda_array_interface__` to `DeviceBuffer`
- PR #198 Add `rmm.rmm_cupy_allocator()`

## Improvements

- PR #161 Use `std::atexit` to finalize RMM after Python interpreter shutdown
- PR #165 Align memory resource allocation sizes to 8-byte
- PR #171 Change public API of RMM to only expose `reinitialize(...)`
- PR #175 Drop `cython` from run requirements
- PR #169 Explicit stream argument for device_buffer methods
- PR #186 Add nbytes and len to DeviceBuffer
- PR #188 Require kwargs in `DeviceBuffer`'s constructor
- PR #194 Drop unused imports from `device_buffer.pyx`
- PR #196 Remove unused CUDA conda labels
- PR #200 Simplify DeviceBuffer methods

## Bug Fixes

- PR #174 Make `device_buffer` default ctor explicit to work around type_dispatcher issue in libcudf.
- PR #170 Always build librmm and rmm, but conditionally upload based on CUDA / Python version
- PR #182 Prefix `DeviceBuffer`'s C functions
- PR #189 Drop `__reduce__` from `DeviceBuffer`
- PR #193 Remove thrown exception from `rmm_allocator::deallocate`
- PR #224 Slice the CSV log before converting to bytes


# RMM 0.10.0 (16 Oct 2019)

## New Features

- PR #99 Added `device_buffer` class
- PR #133 Added `device_scalar` class

## Improvements

- PR #123 Remove driver install from ci scripts
- PR #131 Use YYMMDD tag in nightly build
- PR #137 Replace CFFI python bindings with Cython
- PR #127 Use Memory Resource classes for allocations

## Bug Fixes

- PR #107 Fix local build generated file ownerships
- PR #110 Fix Skip Test Functionality
- PR #125 Fixed order of private variables in LogIt
- PR #139 Expose `_make_finalizer` python API needed by cuDF
- PR #142 Fix ignored exceptions in Cython
- PR #146 Fix rmmFinalize() not freeing memory pools
- PR #149 Force finalization of RMM objects before RMM is finalized (Python)
- PR #154 Set ptr to 0 on rmm::alloc error
- PR #157 Check if initialized before freeing for Numba finalizer and use `weakref` instead of `atexit`


# RMM 0.9.0 (21 Aug 2019)

## New Features

- PR #96 Added `device_memory_resource` for beginning of overhaul of RMM design
- PR #103 Add and use unified build script

## Improvements

- PR #111 Streamline CUDA_REL environment variable
- PR #113 Handle ucp.BufferRegion objects in auto_device

## Bug Fixes

   ...


# RMM 0.8.0 (27 June 2019)

## New Features

- PR #95 Add skip test functionality to build.sh

## Improvements

   ...

## Bug Fixes

- PR #92 Update docs version


# RMM 0.7.0 (10 May 2019)

## New Features

- PR #67 Add random_allocate microbenchmark in tests/performance
- PR #70 Create conda environments and conda recipes
- PR #77 Add local build script to mimic gpuCI
- PR #80 Add build script for docs

## Improvements

- PR #76 Add cudatoolkit conda dependency
- PR #84 Use latest release version in update-version CI script
- PR #90 Avoid using c++14 auto return type for thrust_rmm_allocator.h

## Bug Fixes

- PR #68 Fix signed/unsigned mismatch in random_allocate benchmark
- PR #74 Fix rmm conda recipe librmm version pinning
- PR #72 Remove unnecessary _BSD_SOURCE define in random_allocate.cpp


# RMM 0.6.0 (18 Mar 2019)

## New Features

- PR #43 Add gpuCI build & test scripts
- PR #44 Added API to query whether RMM is initialized and with what options.
- PR #60 Default to CXX11_ABI=ON

## Improvements

## Bug Fixes

- PR #58 Eliminate unreliable check for change in available memory in test
- PR #49 Fix pep8 style errors detected by flake8


# RMM 0.5.0 (28 Jan 2019)

## New Features

- PR #2 Added CUDA Managed Memory allocation mode

## Improvements

- PR #12 Enable building RMM as a submodule
- PR #13 CMake: Added CXX11ABI option and removed Travis references
- PR #16 CMake: Added PARALLEL_LEVEL environment variable handling for GTest build parallelism (matches cuDF)
- PR #17 Update README with v0.5 changes including Managed Memory support

## Bug Fixes

- PR #10 Change cnmem submodule URL to use https
- PR #15 Temporarily disable hanging AllocateTB test for managed memory
- PR #28 Fix invalid reference to local stack variable in `rmm::exec_policy`


# RMM 0.4.0 (20 Dec 2018)

## New Features

- PR #1 Spun off RMM from cuDF into its own repository.

## Improvements

- CUDF PR #472 RMM: Created centralized rmm::device_vector alias and rmm::exec_policy
- CUDF PR #465 Added templated C++ API for RMM to avoid explicit cast to `void**`

## Bug Fixes


RMM was initially implemented as part of cuDF, so we include the relevant changelog history below.

# cuDF 0.3.0 (23 Nov 2018)

## New Features

- PR #336 CSV Reader string support

## Improvements

- CUDF PR #333 Add Rapids Memory Manager documentation
- CUDF PR #321 Rapids Memory Manager adds file/line location logging and convenience macros

## Bug Fixes


# cuDF 0.2.0 and cuDF 0.1.0

These were initial releases of cuDF based on previously separate pyGDF and libGDF libraries. RMM was initially implemented as part of libGDF.<|MERGE_RESOLUTION|>--- conflicted
+++ resolved
@@ -16,12 +16,9 @@
 - PR #283 Add random allocation benchmark.
 - PR #287 Enabled CUDA CXX11 for unit tests.
 - PR #292 Revamped RMM exceptions.
-<<<<<<< HEAD
+- PR #297 Use spdlog to implement `logging_resource_adaptor`
 - PR #314 New suballocator memory_resources.
 - PR #319 Add thread_safe_resource_adaptor class.
-=======
-- PR #297 Use spdlog to implement `logging_resource_adaptor`
->>>>>>> 6d84eeb9
 
 ## Improvements
 
